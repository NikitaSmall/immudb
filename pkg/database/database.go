/*
Copyright 2022 Codenotary Inc. All rights reserved.

Licensed under the Apache License, Version 2.0 (the "License");
you may not use this file except in compliance with the License.
You may obtain a copy of the License at

	http://www.apache.org/licenses/LICENSE-2.0

Unless required by applicable law or agreed to in writing, software
distributed under the License is distributed on an "AS IS" BASIS,
WITHOUT WARRANTIES OR CONDITIONS OF ANY KIND, either express or implied.
See the License for the specific language governing permissions and
limitations under the License.
*/

package database

import (
	"context"
	"crypto/sha256"
	"encoding/binary"
	"errors"
	"fmt"
	"math"
	"os"
	"path/filepath"
	"sync"
	"time"

	"github.com/codenotary/immudb/embedded/document"
	"github.com/codenotary/immudb/embedded/sql"
	"github.com/codenotary/immudb/embedded/store"

	"github.com/codenotary/immudb/pkg/api/schema"
	"github.com/codenotary/immudb/pkg/logger"
)

const MaxKeyResolutionLimit = 1
const MaxKeyScanLimit = 1000

var ErrKeyResolutionLimitReached = errors.New("key resolution limit reached. It may be due to cyclic references")
var ErrResultSizeLimitExceeded = errors.New("result size limit exceeded")
var ErrResultSizeLimitReached = errors.New("result size limit reached")
var ErrIllegalArguments = store.ErrIllegalArguments
var ErrIllegalState = store.ErrIllegalState
var ErrIsReplica = errors.New("database is read-only because it's a replica")
var ErrNotReplica = errors.New("database is NOT a replica")
var ErrReplicaDivergedFromPrimary = errors.New("replica diverged from primary")
var ErrInvalidRevision = errors.New("invalid key revision number")

type DB interface {
	GetName() string

	// Setttings
	GetOptions() *Options

	Path() string

	AsReplica(asReplica, syncReplication bool, syncAcks int)
	IsReplica() bool

	IsSyncReplicationEnabled() bool
	SetSyncReplication(enabled bool)

	MaxResultSize() int
	UseTimeFunc(timeFunc store.TimeFunc) error

	// State
	Health() (waitingCount int, lastReleaseAt time.Time)
	CurrentState() (*schema.ImmutableState, error)

	Size() (uint64, error)

	// Key-Value
	Set(ctx context.Context, req *schema.SetRequest) (*schema.TxHeader, error)
	VerifiableSet(ctx context.Context, req *schema.VerifiableSetRequest) (*schema.VerifiableTx, error)

	Get(ctx context.Context, req *schema.KeyRequest) (*schema.Entry, error)
	VerifiableGet(ctx context.Context, req *schema.VerifiableGetRequest) (*schema.VerifiableEntry, error)
	GetAll(ctx context.Context, req *schema.KeyListRequest) (*schema.Entries, error)

	Delete(ctx context.Context, req *schema.DeleteKeysRequest) (*schema.TxHeader, error)

	SetReference(ctx context.Context, req *schema.ReferenceRequest) (*schema.TxHeader, error)
	VerifiableSetReference(ctx context.Context, req *schema.VerifiableReferenceRequest) (*schema.VerifiableTx, error)

	Scan(ctx context.Context, req *schema.ScanRequest) (*schema.Entries, error)

	History(ctx context.Context, req *schema.HistoryRequest) (*schema.Entries, error)

	ExecAll(ctx context.Context, operations *schema.ExecAllRequest) (*schema.TxHeader, error)

	Count(ctx context.Context, prefix *schema.KeyPrefix) (*schema.EntryCount, error)
	CountAll(ctx context.Context) (*schema.EntryCount, error)

	ZAdd(ctx context.Context, req *schema.ZAddRequest) (*schema.TxHeader, error)
	VerifiableZAdd(ctx context.Context, req *schema.VerifiableZAddRequest) (*schema.VerifiableTx, error)
	ZScan(ctx context.Context, req *schema.ZScanRequest) (*schema.ZEntries, error)

	// SQL-related
	NewSQLTx(ctx context.Context, opts *sql.TxOptions) (*sql.SQLTx, error)

	SQLExec(ctx context.Context, tx *sql.SQLTx, req *schema.SQLExecRequest) (ntx *sql.SQLTx, ctxs []*sql.SQLTx, err error)
	SQLExecPrepared(ctx context.Context, tx *sql.SQLTx, stmts []sql.SQLStmt, params map[string]interface{}) (ntx *sql.SQLTx, ctxs []*sql.SQLTx, err error)

	InferParameters(ctx context.Context, tx *sql.SQLTx, sql string) (map[string]sql.SQLValueType, error)
	InferParametersPrepared(ctx context.Context, tx *sql.SQLTx, stmt sql.SQLStmt) (map[string]sql.SQLValueType, error)

	SQLQuery(ctx context.Context, tx *sql.SQLTx, req *schema.SQLQueryRequest) (*schema.SQLQueryResult, error)
	SQLQueryPrepared(ctx context.Context, tx *sql.SQLTx, stmt sql.DataSource, namedParams []*schema.NamedParam) (*schema.SQLQueryResult, error)
	SQLQueryRowReader(ctx context.Context, tx *sql.SQLTx, stmt sql.DataSource, params map[string]interface{}) (sql.RowReader, error)

	VerifiableSQLGet(ctx context.Context, req *schema.VerifiableSQLGetRequest) (*schema.VerifiableSQLEntry, error)

	ListTables(ctx context.Context, tx *sql.SQLTx) (*schema.SQLQueryResult, error)
	DescribeTable(ctx context.Context, tx *sql.SQLTx, table string) (*schema.SQLQueryResult, error)

	// Transactional layer
	WaitForTx(ctx context.Context, txID uint64, allowPrecommitted bool) error
	WaitForIndexingUpto(ctx context.Context, txID uint64) error

	TxByID(ctx context.Context, req *schema.TxRequest) (*schema.Tx, error)
	ExportTxByID(ctx context.Context, req *schema.ExportTxRequest) (txbs []byte, mayCommitUpToTxID uint64, mayCommitUpToAlh [sha256.Size]byte, err error)
	ReplicateTx(ctx context.Context, exportedTx []byte, skipIntegrityCheck bool, waitForIndexing bool) (*schema.TxHeader, error)
	AllowCommitUpto(txID uint64, alh [sha256.Size]byte) error
	DiscardPrecommittedTxsSince(txID uint64) error

	VerifiableTxByID(ctx context.Context, req *schema.VerifiableTxRequest) (*schema.VerifiableTx, error)
	TxScan(ctx context.Context, req *schema.TxScanRequest) (*schema.TxList, error)

	// Maintenance
	FlushIndex(req *schema.FlushIndexRequest) error
	CompactIndex() error

	IsClosed() bool
	Close() error

	ObjectDatabase
}

type uuid = string

type replicaState struct {
	precommittedTxID uint64
	precommittedAlh  [sha256.Size]byte
}

// IDB database instance
type db struct {
	st *store.ImmuStore

<<<<<<< HEAD
	sqlEngine      *sql.Engine
	documentEngine *document.Engine

	engineInitCancel chan (struct{})
	engineInit       sync.WaitGroup
=======
	sqlEngine *sql.Engine
>>>>>>> e72d48d4

	mutex        *instrumentedRWMutex
	closingMutex sync.Mutex

	Logger  logger.Logger
	options *Options

	name string

	maxResultSize int

	txPool store.TxPool

	replicaStates      map[uuid]*replicaState
	replicaStatesMutex sync.Mutex
}

// OpenDB Opens an existing Database from disk
func OpenDB(dbName string, multidbHandler sql.MultiDBHandler, op *Options, log logger.Logger) (DB, error) {
	if dbName == "" {
		return nil, fmt.Errorf("%w: invalid database name provided '%s'", ErrIllegalArguments, dbName)
	}

	log.Infof("Opening database '%s' {replica = %v}...", dbName, op.replica)

	var replicaStates map[uuid]*replicaState
	// replica states are only managed in primary with synchronous replication
	if !op.replica && op.syncAcks > 0 {
		replicaStates = make(map[uuid]*replicaState, op.syncAcks)
	}

	dbi := &db{
		Logger:        log,
		options:       op,
		name:          dbName,
		replicaStates: replicaStates,
		maxResultSize: MaxKeyScanLimit,
		mutex:         &instrumentedRWMutex{},
	}

	dbDir := dbi.Path()
	_, err := os.Stat(dbDir)
	if os.IsNotExist(err) {
		return nil, fmt.Errorf("missing database directories: %s", dbDir)
	}

	stOpts := op.GetStoreOptions().
		WithLogger(log).
		WithExternalCommitAllowance(op.syncReplication)

	dbi.st, err = store.Open(dbDir, stOpts)
	if err != nil {
		return nil, logErr(dbi.Logger, "Unable to open database: %s", err)
	}

	dbi.Logger.Infof("Loading SQL Engine for database '%s' {replica = %v}...", dbName, op.replica)

	sqlOpts := sql.DefaultOptions().
		WithPrefix([]byte{SQLPrefix}).
		WithMultiDBHandler(multidbHandler)

	dbi.sqlEngine, err = sql.NewEngine(dbi.st, sqlOpts)
	if err != nil {
		dbi.Logger.Errorf("Unable to load SQL Engine for database '%s' {replica = %v}. %v", dbName, op.replica, err)
		return nil, err
	}

<<<<<<< HEAD
	dbi.documentEngine, err = document.NewEngine(dbi.st, sql.DefaultOptions().WithPrefix([]byte{DocumentPrefix}))
	if err != nil {
		return nil, err
	}
=======
	dbi.Logger.Infof("SQL Engine ready for database '%s' {replica = %v}", dbName, op.replica)
>>>>>>> e72d48d4

	txPool, err := dbi.st.NewTxHolderPool(op.readTxPoolSize, false)
	if err != nil {
		return nil, logErr(dbi.Logger, "Unable to create tx pool: %s", err)
	}
	dbi.txPool = txPool

	if op.replica {
<<<<<<< HEAD
		dbi.sqlEngine.SetMultiDBHandler(multidbHandler)
		dbi.documentEngine.SetMultiDBHandler(multidbHandler)

=======
>>>>>>> e72d48d4
		dbi.Logger.Infof("Database '%s' {replica = %v} successfully opened", dbName, op.replica)
		return dbi, nil
	}

<<<<<<< HEAD
	dbi.engineInitCancel = make(chan struct{})
	dbi.engineInit.Add(1)

	go func() {
		defer dbi.engineInit.Done()

		dbi.Logger.Infof("Loading SQL Engine for database '%s' {replica = %v}...", dbName, op.replica)

		err := dbi.initSQLEngine(context.Background())
		if err != nil {
			dbi.Logger.Errorf("Unable to load SQL Engine for database '%s' {replica = %v}. %v", dbName, op.replica, err)
			return
		}

		dbi.sqlEngine.SetMultiDBHandler(multidbHandler)

		dbi.Logger.Infof("SQL Engine ready for database '%s' {replica = %v}", dbName, op.replica)

		dbi.Logger.Infof("Loading document Engine for database '%s' {replica = %v}...", dbName, op.replica)

		err = dbi.initdocumentEngine(context.Background())
		if err != nil {
			dbi.Logger.Errorf("Unable to load document Engine for database '%s' {replica = %v}. %v", dbName, op.replica, err)
			return
		}

		dbi.documentEngine.SetMultiDBHandler(multidbHandler)

	}()

=======
>>>>>>> e72d48d4
	dbi.Logger.Infof("Database '%s' {replica = %v} successfully opened", dbName, op.replica)

	return dbi, nil
}

func (d *db) Path() string {
	return filepath.Join(d.options.GetDBRootPath(), d.GetName())
}

func (d *db) allocTx() (*store.Tx, error) {
	tx, err := d.txPool.Alloc()
	if errors.Is(err, store.ErrTxPoolExhausted) {
		return nil, ErrTxReadPoolExhausted
	}
	return tx, err
}

func (d *db) releaseTx(tx *store.Tx) {
	d.txPool.Release(tx)
}

<<<<<<< HEAD
func (d *db) initSQLEngine(ctx context.Context) error {
	err := d.sqlEngine.SetCurrentDatabase(ctx, dbInstanceName)
	if err != nil && err != sql.ErrDatabaseDoesNotExist {
		return err
	}

	if err == sql.ErrDatabaseDoesNotExist {
		return fmt.Errorf("automatic SQL initialization of databases created with older versions is now disabled. " +
			"Please reach out to the immudb maintainers at the Discord channel if you need any assistance")
	}

	return nil
}

func (d *db) initdocumentEngine(ctx context.Context) error {
	err := d.documentEngine.SetCurrentDatabase(ctx, dbInstanceName)
	if err != nil && err != sql.ErrDatabaseDoesNotExist {
		return err
	}

	if err == sql.ErrDatabaseDoesNotExist {
		return fmt.Errorf("automatic SQL initialization of databases created with older versions is now disabled. " +
			"Please reach out to the immudb maintainers at the Discord channel if you need any assistance")
	}

	return nil
}

=======
>>>>>>> e72d48d4
// NewDB Creates a new Database along with it's directories and files
func NewDB(dbName string, multidbHandler sql.MultiDBHandler, op *Options, log logger.Logger) (DB, error) {
	if dbName == "" {
		return nil, fmt.Errorf("%w: invalid database name provided '%s'", ErrIllegalArguments, dbName)
	}

	log.Infof("Creating database '%s' {replica = %v}...", dbName, op.replica)

	var replicaStates map[uuid]*replicaState
	// replica states are only managed in primary with synchronous replication
	if !op.replica && op.syncAcks > 0 {
		replicaStates = make(map[uuid]*replicaState, op.syncAcks)
	}

	dbi := &db{
		Logger:        log,
		options:       op,
		name:          dbName,
		replicaStates: replicaStates,
		maxResultSize: MaxKeyScanLimit,
		mutex:         &instrumentedRWMutex{},
	}

	dbDir := filepath.Join(op.GetDBRootPath(), dbName)

	_, err := os.Stat(dbDir)
	if err == nil {
		return nil, fmt.Errorf("Database directories already exist: %s", dbDir)
	}

	if err = os.MkdirAll(dbDir, os.ModePerm); err != nil {
		return nil, logErr(dbi.Logger, "Unable to create data folder: %s", err)
	}

	stOpts := op.GetStoreOptions().
		WithExternalCommitAllowance(op.syncReplication).
		WithLogger(log)

	dbi.st, err = store.Open(dbDir, stOpts)
	if err != nil {
		return nil, logErr(dbi.Logger, "Unable to open database: %s", err)
	}

	txPool, err := dbi.st.NewTxHolderPool(op.readTxPoolSize, false)
	if err != nil {
		return nil, logErr(dbi.Logger, "Unable to create tx pool: %s", err)
	}
	dbi.txPool = txPool

	sqlOpts := sql.DefaultOptions().
		WithPrefix([]byte{SQLPrefix}).
		WithMultiDBHandler(multidbHandler)

<<<<<<< HEAD
	dbi.documentEngine, err = document.NewEngine(dbi.st, sql.DefaultOptions().WithPrefix([]byte{DocumentPrefix}))
	if err != nil {
		return nil, logErr(dbi.Logger, "Unable to open database: %s", err)
	}

	if !op.replica {
		// TODO: get rid off this sql initialization
		_, _, err = dbi.sqlEngine.ExecPreparedStmts(context.Background(), nil, []sql.SQLStmt{&sql.CreateDatabaseStmt{DB: dbInstanceName}}, nil)
		if err != nil {
			return nil, logErr(dbi.Logger, "Unable to open database: %s", err)
		}

		err = dbi.sqlEngine.SetCurrentDatabase(context.Background(), dbInstanceName)
		if err != nil {
			return nil, logErr(dbi.Logger, "Unable to open database: %s", err)
		}

		_, _, err = dbi.documentEngine.ExecPreparedStmts(context.Background(), nil, []sql.SQLStmt{&sql.CreateDatabaseStmt{DB: dbInstanceName}}, nil)
		if err != nil {
			return nil, logErr(dbi.Logger, "Unable to open database: %s", err)
		}

		err = dbi.documentEngine.SetCurrentDatabase(context.Background(), dbInstanceName)
		if err != nil {
			return nil, logErr(dbi.Logger, "Unable to open database: %s", err)
		}
	}

	dbi.sqlEngine.SetMultiDBHandler(multidbHandler)
	dbi.documentEngine.SetMultiDBHandler(multidbHandler)
=======
	dbi.Logger.Infof("Loading SQL Engine for database '%s' {replica = %v}...", dbName, op.replica)

	dbi.sqlEngine, err = sql.NewEngine(dbi.st, sqlOpts)
	if err != nil {
		dbi.Logger.Errorf("Unable to load SQL Engine for database '%s' {replica = %v}. %v", dbName, op.replica, err)
		return nil, err
	}

	dbi.Logger.Infof("SQL Engine ready for database '%s' {replica = %v}", dbName, op.replica)
>>>>>>> e72d48d4

	dbi.Logger.Infof("Database '%s' successfully created {replica = %v}", dbName, op.replica)

	return dbi, nil
}

func (d *db) MaxResultSize() int {
	return d.maxResultSize
}

// UseTimeFunc ...
func (d *db) UseTimeFunc(timeFunc store.TimeFunc) error {
	return d.st.UseTimeFunc(timeFunc)
}

func (d *db) FlushIndex(req *schema.FlushIndexRequest) error {
	if req == nil {
		return store.ErrIllegalArguments
	}

	return d.st.FlushIndex(req.CleanupPercentage, req.Synced)
}

// CompactIndex ...
func (d *db) CompactIndex() error {
	return d.st.CompactIndex()
}

// Set ...
func (d *db) Set(ctx context.Context, req *schema.SetRequest) (*schema.TxHeader, error) {
	d.mutex.RLock()
	defer d.mutex.RUnlock()

	if d.isReplica() {
		return nil, ErrIsReplica
	}

	return d.set(ctx, req)
}

func (d *db) set(ctx context.Context, req *schema.SetRequest) (*schema.TxHeader, error) {
	if req == nil {
		return nil, ErrIllegalArguments
	}

	tx, err := d.st.NewWriteOnlyTx(ctx)
	if err != nil {
		return nil, err
	}
	defer tx.Cancel()

	keys := make(map[[sha256.Size]byte]struct{}, len(req.KVs))

	for _, kv := range req.KVs {
		if len(kv.Key) == 0 {
			return nil, ErrIllegalArguments
		}

		kid := sha256.Sum256(kv.Key)
		_, ok := keys[kid]
		if ok {
			return nil, schema.ErrDuplicatedKeysNotSupported
		}
		keys[kid] = struct{}{}

		e := EncodeEntrySpec(
			kv.Key,
			schema.KVMetadataFromProto(kv.Metadata),
			kv.Value,
		)

		err = tx.Set(e.Key, e.Metadata, e.Value)
		if err != nil {
			return nil, err
		}
	}

	for i := range req.Preconditions {

		c, err := PreconditionFromProto(req.Preconditions[i])
		if err != nil {
			return nil, err
		}

		err = tx.AddPrecondition(c)
		if err != nil {
			return nil, fmt.Errorf("%w: %v", store.ErrInvalidPrecondition, err)
		}
	}

	var hdr *store.TxHeader

	if req.NoWait {
		hdr, err = tx.AsyncCommit(ctx)
	} else {
		hdr, err = tx.Commit(ctx)
	}
	if err != nil {
		return nil, err
	}

	return schema.TxHeaderToProto(hdr), nil
}

func checkKeyRequest(req *schema.KeyRequest) error {
	if req == nil {
		return fmt.Errorf(
			"%w: empty request",
			ErrIllegalArguments,
		)
	}

	if len(req.Key) == 0 {
		return fmt.Errorf(
			"%w: empty key",
			ErrIllegalArguments,
		)
	}

	if req.AtTx > 0 {
		if req.SinceTx > 0 {
			return fmt.Errorf(
				"%w: SinceTx should not be specified when AtTx is used",
				ErrIllegalArguments,
			)
		}

		if req.AtRevision != 0 {
			return fmt.Errorf(
				"%w: AtRevision should not be specified when AtTx is used",
				ErrIllegalArguments,
			)
		}
	}

	return nil
}

// Get ...
func (d *db) Get(ctx context.Context, req *schema.KeyRequest) (*schema.Entry, error) {
	err := checkKeyRequest(req)
	if err != nil {
		return nil, err
	}

	currTxID, _ := d.st.CommittedAlh()
	if req.SinceTx > currTxID {
		return nil, fmt.Errorf(
			"%w: SinceTx must not be greater than the current transaction ID",
			ErrIllegalArguments,
		)
	}

	if !req.NoWait && req.AtTx == 0 {
		waitUntilTx := req.SinceTx
		if waitUntilTx == 0 {
			waitUntilTx = currTxID
		}

		err := d.WaitForIndexingUpto(ctx, waitUntilTx)
		if err != nil {
			return nil, err
		}
	}

	if req.AtRevision != 0 {
		return d.getAtRevision(EncodeKey(req.Key), req.AtRevision, true)
	}

	return d.getAtTx(EncodeKey(req.Key), req.AtTx, 0, d.st, 0, true)
}

func (d *db) get(key []byte, index store.KeyIndex, skipIntegrityCheck bool) (*schema.Entry, error) {
	return d.getAtTx(key, 0, 0, index, 0, skipIntegrityCheck)
}

func (d *db) getAtTx(
	key []byte,
	atTx uint64,
	resolved int,
	index store.KeyIndex,
	revision uint64,
	skipIntegrityCheck bool,
) (entry *schema.Entry, err error) {
	var txID uint64
	var val []byte
	var md *store.KVMetadata

	if atTx == 0 {
		valRef, err := index.Get(key)
		if err != nil {
			return nil, err
		}

		txID = valRef.Tx()

		md = valRef.KVMetadata()

		val, err = valRef.Resolve()
		if err != nil {
			return nil, err
		}

		// Revision can be calculated from the history count
		revision = valRef.HC()

	} else {
		txID = atTx

		md, val, err = d.readMetadataAndValue(key, atTx, skipIntegrityCheck)
		if err != nil {
			return nil, err
		}
	}

	return d.resolveValue(key, val, resolved, txID, md, index, revision, skipIntegrityCheck)
}

func (d *db) getAtRevision(key []byte, atRevision int64, skipIntegrityCheck bool) (entry *schema.Entry, err error) {
	var offset uint64
	var desc bool

	if atRevision > 0 {
		offset = uint64(atRevision) - 1
		desc = false
	} else {
		offset = -uint64(atRevision)
		desc = true
	}

	txs, hCount, err := d.st.History(key, offset, desc, 1)
	if errors.Is(err, store.ErrNoMoreEntries) || errors.Is(err, store.ErrOffsetOutOfRange) {
		return nil, ErrInvalidRevision
	}
	if err != nil {
		return nil, err
	}

	if atRevision < 0 {
		atRevision = int64(hCount) + atRevision
	}

	entry, err = d.getAtTx(key, txs[0], 0, d.st, uint64(atRevision), skipIntegrityCheck)
	if err != nil {
		return nil, err
	}

	return entry, err
}

func (d *db) resolveValue(
	key []byte,
	val []byte,
	resolved int,
	txID uint64,
	md *store.KVMetadata,
	index store.KeyIndex,
	revision uint64,
	skipIntegrityCheck bool,
) (entry *schema.Entry, err error) {
	if md != nil && md.Deleted() {
		return nil, store.ErrKeyNotFound
	}

	if len(val) < 1 {
		return nil, fmt.Errorf(
			"%w: internal value consistency error - missing value prefix",
			store.ErrCorruptedData,
		)
	}

	// Reference lookup
	if val[0] == ReferenceValuePrefix {
		if len(val) < 1+8 {
			return nil, fmt.Errorf(
				"%w: internal value consistency error - invalid reference",
				store.ErrCorruptedData,
			)
		}
		if resolved == MaxKeyResolutionLimit {
			return nil, ErrKeyResolutionLimitReached
		}

		atTx := binary.BigEndian.Uint64(TrimPrefix(val))
		refKey := make([]byte, len(val)-1-8)
		copy(refKey, val[1+8:])

		if index != nil {
			entry, err = d.getAtTx(refKey, atTx, resolved+1, index, 0, skipIntegrityCheck)
			if err != nil {
				return nil, err
			}
		} else {
			entry = &schema.Entry{
				Key: TrimPrefix(refKey),
				Tx:  atTx,
			}
		}

		entry.ReferencedBy = &schema.Reference{
			Tx:       txID,
			Key:      TrimPrefix(key),
			Metadata: schema.KVMetadataToProto(md),
			AtTx:     atTx,
			Revision: revision,
		}

		return entry, nil
	}

	return &schema.Entry{
		Tx:       txID,
		Key:      TrimPrefix(key),
		Metadata: schema.KVMetadataToProto(md),
		Value:    TrimPrefix(val),
		Revision: revision,
	}, nil
}

func (d *db) readMetadataAndValue(key []byte, atTx uint64, skipIntegrityCheck bool) (*store.KVMetadata, []byte, error) {
	entry, _, err := d.st.ReadTxEntry(atTx, key, skipIntegrityCheck)
	if err != nil {
		return nil, nil, err
	}

	v, err := d.st.ReadValue(entry)
	if err != nil {
		return nil, nil, err
	}

	return entry.Metadata(), v, nil
}

func (d *db) Health() (waitingCount int, lastReleaseAt time.Time) {
	return d.mutex.State()
}

// CurrentState ...
func (d *db) CurrentState() (*schema.ImmutableState, error) {
	lastTxID, lastTxAlh := d.st.CommittedAlh()
	lastPreTxID, lastPreTxAlh := d.st.PrecommittedAlh()

	return &schema.ImmutableState{
		TxId:               lastTxID,
		TxHash:             lastTxAlh[:],
		PrecommittedTxId:   lastPreTxID,
		PrecommittedTxHash: lastPreTxAlh[:],
	}, nil
}

// WaitForTx blocks caller until specified tx
func (d *db) WaitForTx(ctx context.Context, txID uint64, allowPrecommitted bool) error {
	return d.st.WaitForTx(ctx, txID, allowPrecommitted)
}

// WaitForIndexingUpto blocks caller until specified tx gets indexed
func (d *db) WaitForIndexingUpto(ctx context.Context, txID uint64) error {
	return d.st.WaitForIndexingUpto(ctx, txID)
}

// VerifiableSet ...
func (d *db) VerifiableSet(ctx context.Context, req *schema.VerifiableSetRequest) (*schema.VerifiableTx, error) {
	if req == nil {
		return nil, ErrIllegalArguments
	}

	lastTxID, _ := d.st.CommittedAlh()
	if lastTxID < req.ProveSinceTx {
		return nil, ErrIllegalState
	}

	// Preallocate tx buffers
	lastTx, err := d.allocTx()
	if err != nil {
		return nil, err
	}
	defer d.releaseTx(lastTx)

	txhdr, err := d.Set(ctx, req.SetRequest)
	if err != nil {
		return nil, err
	}

	err = d.st.ReadTx(uint64(txhdr.Id), false, lastTx)
	if err != nil {
		return nil, err
	}

	var prevTxHdr *store.TxHeader

	if req.ProveSinceTx == 0 {
		prevTxHdr = lastTx.Header()
	} else {
		prevTxHdr, err = d.st.ReadTxHeader(req.ProveSinceTx, false, false)
		if err != nil {
			return nil, err
		}
	}

	dualProof, err := d.st.DualProof(prevTxHdr, lastTx.Header())
	if err != nil {
		return nil, err
	}

	return &schema.VerifiableTx{
		Tx:        schema.TxToProto(lastTx),
		DualProof: schema.DualProofToProto(dualProof),
	}, nil
}

// VerifiableGet ...
func (d *db) VerifiableGet(ctx context.Context, req *schema.VerifiableGetRequest) (*schema.VerifiableEntry, error) {
	if req == nil {
		return nil, ErrIllegalArguments
	}

	lastTxID, _ := d.st.CommittedAlh()
	if lastTxID < req.ProveSinceTx {
		return nil, ErrIllegalState
	}

	e, err := d.Get(ctx, req.KeyRequest)
	if err != nil {
		return nil, err
	}

	var vTxID uint64
	var vKey []byte

	if e.ReferencedBy == nil {
		vTxID = e.Tx
		vKey = e.Key
	} else {
		vTxID = e.ReferencedBy.Tx
		vKey = e.ReferencedBy.Key
	}

	// key-value inclusion proof
	tx, err := d.allocTx()
	if err != nil {
		return nil, err
	}
	defer d.releaseTx(tx)

	err = d.st.ReadTx(vTxID, false, tx)
	if err != nil {
		return nil, err
	}

	var rootTxHdr *store.TxHeader

	if req.ProveSinceTx == 0 {
		rootTxHdr = tx.Header()
	} else {
		rootTxHdr, err = d.st.ReadTxHeader(req.ProveSinceTx, false, false)
		if err != nil {
			return nil, err
		}
	}

	inclusionProof, err := tx.Proof(EncodeKey(vKey))
	if err != nil {
		return nil, err
	}

	var sourceTxHdr, targetTxHdr *store.TxHeader

	if req.ProveSinceTx <= vTxID {
		sourceTxHdr = rootTxHdr
		targetTxHdr = tx.Header()
	} else {
		sourceTxHdr = tx.Header()
		targetTxHdr = rootTxHdr
	}

	dualProof, err := d.st.DualProof(sourceTxHdr, targetTxHdr)
	if err != nil {
		return nil, err
	}

	verifiableTx := &schema.VerifiableTx{
		Tx:        schema.TxToProto(tx),
		DualProof: schema.DualProofToProto(dualProof),
	}

	return &schema.VerifiableEntry{
		Entry:          e,
		VerifiableTx:   verifiableTx,
		InclusionProof: schema.InclusionProofToProto(inclusionProof),
	}, nil
}

func (d *db) Delete(ctx context.Context, req *schema.DeleteKeysRequest) (*schema.TxHeader, error) {
	if req == nil {
		return nil, ErrIllegalArguments
	}

	d.mutex.RLock()
	defer d.mutex.RUnlock()

	if d.isReplica() {
		return nil, ErrIsReplica
	}

	opts := store.DefaultTxOptions()

	if req.SinceTx > 0 {
		opts.WithSnapshotMustIncludeTxID(func(_ uint64) uint64 {
			return req.SinceTx
		})
	}

	tx, err := d.st.NewTx(ctx, opts)
	if err != nil {
		return nil, err
	}
	defer tx.Cancel()

	for _, k := range req.Keys {
		if len(k) == 0 {
			return nil, ErrIllegalArguments
		}

		md := store.NewKVMetadata()

		md.AsDeleted(true)

		e := EncodeEntrySpec(k, md, nil)

		err = tx.Delete(e.Key)
		if err != nil {
			return nil, err
		}
	}

	var hdr *store.TxHeader
	if req.NoWait {
		hdr, err = tx.AsyncCommit(ctx)
	} else {
		hdr, err = tx.Commit(ctx)
	}
	if err != nil {
		return nil, err
	}

	return schema.TxHeaderToProto(hdr), nil
}

// GetAll ...
func (d *db) GetAll(ctx context.Context, req *schema.KeyListRequest) (*schema.Entries, error) {
	snap, err := d.snapshotSince(ctx, req.SinceTx)
	if err != nil {
		return nil, err
	}
	defer snap.Close()

	list := &schema.Entries{}

	for _, key := range req.Keys {
		e, err := d.get(EncodeKey(key), snap, true)
		if err == nil || errors.Is(err, store.ErrKeyNotFound) {
			if e != nil {
				list.Entries = append(list.Entries, e)
			}
		} else {
			return nil, err
		}
	}

	return list, nil
}

// Size ...
func (d *db) Size() (uint64, error) {
	return d.st.TxCount(), nil
}

// Count ...
func (d *db) Count(ctx context.Context, prefix *schema.KeyPrefix) (*schema.EntryCount, error) {
	return nil, fmt.Errorf("Functionality not yet supported: %s", "Count")
}

// CountAll ...
func (d *db) CountAll(ctx context.Context) (*schema.EntryCount, error) {
	return nil, fmt.Errorf("Functionality not yet supported: %s", "Count")
}

// TxByID ...
func (d *db) TxByID(ctx context.Context, req *schema.TxRequest) (*schema.Tx, error) {
	if req == nil {
		return nil, ErrIllegalArguments
	}

	var snap *store.Snapshot
	var err error

	tx, err := d.allocTx()
	if err != nil {
		return nil, err
	}
	defer d.releaseTx(tx)

	if !req.KeepReferencesUnresolved {
		snap, err = d.snapshotSince(ctx, req.SinceTx)
		if err != nil {
			return nil, err
		}
		defer snap.Close()
	}

	// key-value inclusion proof
	err = d.st.ReadTx(req.Tx, false, tx)
	if err != nil {
		return nil, err
	}

	return d.serializeTx(tx, req.EntriesSpec, snap, true)
}

func (d *db) snapshotSince(ctx context.Context, txID uint64) (*store.Snapshot, error) {
	currTxID, _ := d.st.CommittedAlh()

	if txID > currTxID {
		return nil, ErrIllegalArguments
	}

	waitUntilTx := txID
	if waitUntilTx == 0 {
		waitUntilTx = currTxID
	}

	return d.st.SnapshotMustIncludeTxID(ctx, waitUntilTx)
}

func (d *db) serializeTx(tx *store.Tx, spec *schema.EntriesSpec, snap *store.Snapshot, skipIntegrityCheck bool) (*schema.Tx, error) {
	if spec == nil {
		return schema.TxToProto(tx), nil
	}

	stx := &schema.Tx{
		Header: schema.TxHeaderToProto(tx.Header()),
	}

	for _, e := range tx.Entries() {
		switch e.Key()[0] {
		case SetKeyPrefix:
			{
				if spec.KvEntriesSpec == nil || spec.KvEntriesSpec.Action == schema.EntryTypeAction_EXCLUDE {
					break
				}

				if spec.KvEntriesSpec.Action == schema.EntryTypeAction_ONLY_DIGEST {
					stx.Entries = append(stx.Entries, schema.TxEntryToProto(e))
					break
				}

				v, err := d.st.ReadValue(e)
				if errors.Is(err, store.ErrExpiredEntry) {
					break
				}
				if err != nil {
					return nil, err
				}

				if spec.KvEntriesSpec.Action == schema.EntryTypeAction_RAW_VALUE {
					kve := schema.TxEntryToProto(e)
					kve.Value = v
					stx.Entries = append(stx.Entries, kve)
					break
				}

				// resolve entry
				var index store.KeyIndex
				if snap != nil {
					index = snap
				}

				kve, err := d.resolveValue(e.Key(), v, 0, tx.Header().ID, e.Metadata(), index, 0, skipIntegrityCheck)
				if errors.Is(err, store.ErrKeyNotFound) || errors.Is(err, store.ErrExpiredEntry) {
					// ignore deleted ones (referenced key may have been deleted)
					break
				}
				if err != nil {
					return nil, err
				}

				stx.KvEntries = append(stx.KvEntries, kve)
			}
		case SortedSetKeyPrefix:
			{
				if spec.ZEntriesSpec == nil || spec.ZEntriesSpec.Action == schema.EntryTypeAction_EXCLUDE {
					break
				}

				if spec.ZEntriesSpec.Action == schema.EntryTypeAction_ONLY_DIGEST {
					stx.Entries = append(stx.Entries, schema.TxEntryToProto(e))
					break
				}

				if spec.ZEntriesSpec.Action == schema.EntryTypeAction_RAW_VALUE {
					v, err := d.st.ReadValue(e)
					if errors.Is(err, store.ErrExpiredEntry) {
						break
					}
					if err != nil {
						return nil, err
					}

					kve := schema.TxEntryToProto(e)
					kve.Value = v
					stx.Entries = append(stx.Entries, kve)
					break
				}

				// zKey = [1+setLenLen+set+scoreLen+keyLenLen+1+key+txIDLen]
				zKey := e.Key()

				setLen := int(binary.BigEndian.Uint64(zKey[1:]))
				set := make([]byte, setLen)
				copy(set, zKey[1+setLenLen:])

				scoreOff := 1 + setLenLen + setLen
				scoreB := binary.BigEndian.Uint64(zKey[scoreOff:])
				score := math.Float64frombits(scoreB)

				keyOff := scoreOff + scoreLen + keyLenLen
				key := make([]byte, len(zKey)-keyOff-txIDLen)
				copy(key, zKey[keyOff:])

				atTx := binary.BigEndian.Uint64(zKey[keyOff+len(key):])

				var entry *schema.Entry
				var err error

				if snap != nil {
					entry, err = d.getAtTx(key, atTx, 1, snap, 0, skipIntegrityCheck)
					if errors.Is(err, store.ErrKeyNotFound) || errors.Is(err, store.ErrExpiredEntry) {
						// ignore deleted ones (referenced key may have been deleted)
						break
					}
					if err != nil {
						return nil, err
					}
				}

				zentry := &schema.ZEntry{
					Set:   set,
					Key:   key[1:],
					Entry: entry,
					Score: score,
					AtTx:  atTx,
				}

				stx.ZEntries = append(stx.ZEntries, zentry)
			}
		case SQLPrefix:
			{
				if spec.SqlEntriesSpec == nil || spec.SqlEntriesSpec.Action == schema.EntryTypeAction_EXCLUDE {
					break
				}

				if spec.SqlEntriesSpec.Action == schema.EntryTypeAction_ONLY_DIGEST {
					stx.Entries = append(stx.Entries, schema.TxEntryToProto(e))
					break
				}

				if spec.SqlEntriesSpec.Action == schema.EntryTypeAction_RAW_VALUE {
					v, err := d.st.ReadValue(e)
					if errors.Is(err, store.ErrExpiredEntry) {
						break
					}
					if err != nil {
						return nil, err
					}

					kve := schema.TxEntryToProto(e)
					kve.Value = v
					stx.Entries = append(stx.Entries, kve)
					break
				}

				return nil, fmt.Errorf("%w: sql entry resolution is not supported", ErrIllegalArguments)
			}
		}
	}

	return stx, nil
}

func (d *db) mayUpdateReplicaState(committedTxID uint64, newReplicaState *schema.ReplicaState) error {
	d.replicaStatesMutex.Lock()
	defer d.replicaStatesMutex.Unlock()

	// clean up replicaStates
	// it's safe to remove up to latest tx committed in primary
	for uuid, st := range d.replicaStates {
		if st.precommittedTxID <= committedTxID {
			delete(d.replicaStates, uuid)
		}
	}

	if newReplicaState.PrecommittedTxID <= committedTxID {
		// as far as the primary is concerned, nothing really new has happened
		return nil
	}

	newReplicaAlh := schema.DigestFromProto(newReplicaState.PrecommittedAlh)

	replicaSt, ok := d.replicaStates[newReplicaState.UUID]
	if ok {
		if newReplicaState.PrecommittedTxID < replicaSt.precommittedTxID {
			return fmt.Errorf("%w: the newly informed replica state lags behind the previously informed one", ErrIllegalArguments)
		}

		if newReplicaState.PrecommittedTxID == replicaSt.precommittedTxID {
			// as of the last informed replica status update, nothing has changed
			return nil
		}

		// actual replication progress is informed by the replica
		replicaSt.precommittedTxID = newReplicaState.PrecommittedTxID
		replicaSt.precommittedAlh = newReplicaAlh
	} else {
		// replica informs first replication state
		d.replicaStates[newReplicaState.UUID] = &replicaState{
			precommittedTxID: newReplicaState.PrecommittedTxID,
			precommittedAlh:  newReplicaAlh,
		}
	}

	// check up to which tx enough replicas ack replication and it's safe to commit
	mayCommitUpToTxID := uint64(0)
	if len(d.replicaStates) > 0 {
		mayCommitUpToTxID = math.MaxUint64
	}

	allowances := 0

	// we may clean up replicaStates from those who are lagging behind commit
	for _, st := range d.replicaStates {
		if st.precommittedTxID < mayCommitUpToTxID {
			mayCommitUpToTxID = st.precommittedTxID
		}
		allowances++
	}

	if allowances >= d.options.syncAcks {
		err := d.st.AllowCommitUpto(mayCommitUpToTxID)
		if err != nil {
			return err
		}
	}

	return nil
}

func (d *db) ExportTxByID(ctx context.Context, req *schema.ExportTxRequest) (txbs []byte, mayCommitUpToTxID uint64, mayCommitUpToAlh [sha256.Size]byte, err error) {
	if req == nil {
		return nil, 0, mayCommitUpToAlh, ErrIllegalArguments
	}

	if d.replicaStates == nil && req.ReplicaState != nil {
		return nil, 0, mayCommitUpToAlh, fmt.Errorf("%w: replica state was NOT expected", ErrIllegalState)
	}

	tx, err := d.allocTx()
	if err != nil {
		return nil, 0, mayCommitUpToAlh, err
	}
	defer d.releaseTx(tx)

	committedTxID, committedAlh := d.st.CommittedAlh()
	preCommittedTxID, _ := d.st.PrecommittedAlh()

	if req.ReplicaState != nil {
		if req.ReplicaState.CommittedTxID > 0 {
			// validate replica commit state
			if req.ReplicaState.CommittedTxID > committedTxID {
				return nil, committedTxID, committedAlh,
					fmt.Errorf("%w: replica commit state diverged from primary's", ErrReplicaDivergedFromPrimary)
			}

			// integrityCheck is currently required to validate Alh
			expectedReplicaCommitHdr, err := d.st.ReadTxHeader(req.ReplicaState.CommittedTxID, false, false)
			if err != nil {
				return nil, committedTxID, committedAlh, err
			}

			replicaCommittedAlh := schema.DigestFromProto(req.ReplicaState.CommittedAlh)

			if expectedReplicaCommitHdr.Alh() != replicaCommittedAlh {
				return nil, expectedReplicaCommitHdr.ID, expectedReplicaCommitHdr.Alh(),
					fmt.Errorf("%w: replica commit state diverged from primary's", ErrReplicaDivergedFromPrimary)
			}
		}

		if req.ReplicaState.PrecommittedTxID > 0 {
			// validate replica precommit state
			if req.ReplicaState.PrecommittedTxID > preCommittedTxID {
				return nil, committedTxID, committedAlh,
					fmt.Errorf("%w: replica precommit state diverged from primary's", ErrReplicaDivergedFromPrimary)
			}

			// integrityCheck is currently required to validate Alh
			expectedReplicaPrecommitHdr, err := d.st.ReadTxHeader(req.ReplicaState.PrecommittedTxID, true, false)
			if err != nil {
				return nil, committedTxID, committedAlh, err
			}

			replicaPreCommittedAlh := schema.DigestFromProto(req.ReplicaState.PrecommittedAlh)

			if expectedReplicaPrecommitHdr.Alh() != replicaPreCommittedAlh {
				return nil, expectedReplicaPrecommitHdr.ID, expectedReplicaPrecommitHdr.Alh(),
					fmt.Errorf("%w: replica precommit state diverged from primary's", ErrReplicaDivergedFromPrimary)
			}

			// primary will provide commit state to the replica so it can commit pre-committed transactions
			if req.ReplicaState.PrecommittedTxID < committedTxID {
				// if replica is behind current commit state in primary
				// return the alh up to the point known by the replica.
				// That way the replica is able to validate is following the right primary.
				mayCommitUpToTxID = req.ReplicaState.PrecommittedTxID
				mayCommitUpToAlh = replicaPreCommittedAlh
			} else {
				mayCommitUpToTxID = committedTxID
				mayCommitUpToAlh = committedAlh
			}
		}

		err = d.mayUpdateReplicaState(committedTxID, req.ReplicaState)
		if err != nil {
			return nil, mayCommitUpToTxID, mayCommitUpToAlh, err
		}
	}

	// it might be the case primary will commit some txs (even there could be inmem-precommitted txs)
	// current timeout it's not a special value but at least a relative one
	// note: primary might also be waiting ack from any replica (even this primary may do progress)

	// TODO: under some circumstances, replica might not be able to do further progress until primary
	// has made changes, such wait doesn't need to have a timeout, reducing networking and CPU utilization
	ctx, cancel := context.WithTimeout(ctx, d.options.storeOpts.SyncFrequency*4)
	defer cancel()

	err = d.WaitForTx(ctx, req.Tx, req.AllowPreCommitted)
	if ctx.Err() != nil {
		return nil, mayCommitUpToTxID, mayCommitUpToAlh, nil
	}
	if err != nil {
		return nil, mayCommitUpToTxID, mayCommitUpToAlh, err
	}

	txbs, err = d.st.ExportTx(req.Tx, req.AllowPreCommitted, req.SkipIntegrityCheck, tx)
	if err != nil {
		return nil, mayCommitUpToTxID, mayCommitUpToAlh, err
	}

	return txbs, mayCommitUpToTxID, mayCommitUpToAlh, nil
}

func (d *db) ReplicateTx(ctx context.Context, exportedTx []byte, skipIntegrityCheck bool, waitForIndexing bool) (*schema.TxHeader, error) {
	d.mutex.RLock()
	defer d.mutex.RUnlock()

	if !d.isReplica() {
		return nil, ErrNotReplica
	}

	hdr, err := d.st.ReplicateTx(ctx, exportedTx, skipIntegrityCheck, waitForIndexing)
	if err != nil {
		return nil, err
	}

	return schema.TxHeaderToProto(hdr), nil
}

// AllowCommitUpto is used by replicas to commit transactions once committed in primary
func (d *db) AllowCommitUpto(txID uint64, alh [sha256.Size]byte) error {
	d.mutex.RLock()
	defer d.mutex.RUnlock()

	if !d.isReplica() {
		return ErrNotReplica
	}

	// replica pre-committed state must be consistent with primary

	committedTxID, committedAlh := d.st.CommittedAlh()
	// handling a particular case in an optimized manner
	if committedTxID == txID {
		if committedAlh != alh {
			return fmt.Errorf("%w: replica commit state diverged from primary's", ErrIllegalState)
		}
		return nil
	}

	hdr, err := d.st.ReadTxHeader(txID, true, false)
	if err != nil {
		return err
	}

	if hdr.Alh() != alh {
		return fmt.Errorf("%w: replica commit state diverged from primary's", ErrIllegalState)
	}

	return d.st.AllowCommitUpto(txID)
}

func (d *db) DiscardPrecommittedTxsSince(txID uint64) error {
	d.mutex.RLock()
	defer d.mutex.RUnlock()

	_, err := d.st.DiscardPrecommittedTxsSince(txID)

	return err
}

// VerifiableTxByID ...
func (d *db) VerifiableTxByID(ctx context.Context, req *schema.VerifiableTxRequest) (*schema.VerifiableTx, error) {
	if req == nil {
		return nil, ErrIllegalArguments
	}

	lastTxID, _ := d.st.CommittedAlh()
	if lastTxID < req.ProveSinceTx {
		return nil, fmt.Errorf("%w: latest txID=%d is lower than specified as initial tx=%d", ErrIllegalState, lastTxID, req.ProveSinceTx)
	}

	var snap *store.Snapshot
	var err error

	if !req.KeepReferencesUnresolved {
		snap, err = d.snapshotSince(ctx, req.SinceTx)
		if err != nil {
			return nil, err
		}
		defer snap.Close()
	}

	reqTx, err := d.allocTx()
	if err != nil {
		return nil, err
	}
	defer d.releaseTx(reqTx)

	err = d.st.ReadTx(req.Tx, false, reqTx)
	if err != nil {
		return nil, err
	}

	var sourceTxHdr, targetTxHdr *store.TxHeader
	var rootTxHdr *store.TxHeader

	if req.ProveSinceTx == 0 {
		rootTxHdr = reqTx.Header()
	} else {
		rootTxHdr, err = d.st.ReadTxHeader(req.ProveSinceTx, false, false)
		if err != nil {
			return nil, err
		}
	}

	if req.ProveSinceTx <= req.Tx {
		sourceTxHdr = rootTxHdr
		targetTxHdr = reqTx.Header()
	} else {
		sourceTxHdr = reqTx.Header()
		targetTxHdr = rootTxHdr
	}

	dualProof, err := d.st.DualProof(sourceTxHdr, targetTxHdr)
	if err != nil {
		return nil, err
	}

	sReqTx, err := d.serializeTx(reqTx, req.EntriesSpec, snap, true)
	if err != nil {
		return nil, err
	}

	return &schema.VerifiableTx{
		Tx:        sReqTx,
		DualProof: schema.DualProofToProto(dualProof),
	}, nil
}

// TxScan ...
func (d *db) TxScan(ctx context.Context, req *schema.TxScanRequest) (*schema.TxList, error) {
	if req == nil {
		return nil, ErrIllegalArguments
	}

	if int(req.Limit) > d.maxResultSize {
		return nil, fmt.Errorf("%w: the specified limit (%d) is larger than the maximum allowed one (%d)",
			ErrResultSizeLimitExceeded, req.Limit, d.maxResultSize)
	}

	tx, err := d.allocTx()
	if err != nil {
		return nil, err
	}
	defer d.releaseTx(tx)

	limit := int(req.Limit)

	if req.Limit == 0 {
		limit = d.maxResultSize
	}

	snap, err := d.snapshotSince(ctx, req.SinceTx)
	if err != nil {
		return nil, err
	}
	defer snap.Close()

	txReader, err := d.st.NewTxReader(req.InitialTx, req.Desc, tx)
	if err != nil {
		return nil, err
	}

	txList := &schema.TxList{}

	for l := 1; l <= limit; l++ {
		tx, err := txReader.Read()
		if errors.Is(err, store.ErrNoMoreEntries) {
			break
		}
		if err != nil {
			return nil, err
		}

		sTx, err := d.serializeTx(tx, req.EntriesSpec, snap, true)
		if err != nil {
			return nil, err
		}

		txList.Txs = append(txList.Txs, sTx)

		if l == d.maxResultSize {
			return txList,
				fmt.Errorf("%w: found at least %d entries (maximum limit). "+
					"Pagination over large results can be achieved by using the limit and initialTx arguments",
					ErrResultSizeLimitReached, d.maxResultSize)
		}
	}

	return txList, nil
}

// History ...
func (d *db) History(ctx context.Context, req *schema.HistoryRequest) (*schema.Entries, error) {
	if req == nil {
		return nil, ErrIllegalArguments
	}

	if int(req.Limit) > d.maxResultSize {
		return nil, fmt.Errorf("%w: the specified limit (%d) is larger than the maximum allowed one (%d)",
			ErrResultSizeLimitExceeded, req.Limit, d.maxResultSize)
	}

	currTxID, _ := d.st.CommittedAlh()

	if req.SinceTx > currTxID {
		return nil, ErrIllegalArguments
	}

	waitUntilTx := req.SinceTx
	if waitUntilTx == 0 {
		waitUntilTx = currTxID
	}

	err := d.WaitForIndexingUpto(ctx, waitUntilTx)
	if err != nil {
		return nil, err
	}

	limit := int(req.Limit)

	if req.Limit == 0 {
		limit = d.maxResultSize
	}

	key := EncodeKey(req.Key)

	txs, hCount, err := d.st.History(key, req.Offset, req.Desc, limit)
	if err != nil && err != store.ErrOffsetOutOfRange {
		return nil, err
	}

	list := &schema.Entries{
		Entries: make([]*schema.Entry, len(txs)),
	}

	revision := req.Offset + 1
	if req.Desc {
		revision = hCount - req.Offset
	}

	for i, txID := range txs {
		entry, _, err := d.st.ReadTxEntry(txID, key, false)
		if err != nil {
			return nil, err
		}

		val, err := d.st.ReadValue(entry)
		if err != nil && err != store.ErrExpiredEntry {
			return nil, err
		}
		if len(val) > 0 {
			val = TrimPrefix(val)
		}

		list.Entries[i] = &schema.Entry{
			Tx:       txID,
			Key:      req.Key,
			Metadata: schema.KVMetadataToProto(entry.Metadata()),
			Value:    val,
			Expired:  errors.Is(err, store.ErrExpiredEntry),
			Revision: revision,
		}

		if req.Desc {
			revision--
		} else {
			revision++
		}
	}

	if limit == d.maxResultSize && hCount >= uint64(d.maxResultSize) {
		return list,
			fmt.Errorf("%w: found at least %d entries (the maximum limit). "+
				"Pagination over large results can be achieved by using the limit and initialTx arguments",
				ErrResultSizeLimitReached, d.maxResultSize)
	}

	return list, nil
}

func (d *db) IsClosed() bool {
	d.closingMutex.Lock()
	defer d.closingMutex.Unlock()

	return d.st.IsClosed()
}

// Close ...
func (d *db) Close() (err error) {
	d.closingMutex.Lock()
	defer d.closingMutex.Unlock()

	d.Logger.Infof("Closing database '%s'...", d.name)

	defer func() {
		if err == nil {
			d.Logger.Infof("Database '%s' succesfully closed", d.name)
		} else {
			d.Logger.Infof("%v: while closing database '%s'", err, d.name)
		}
	}()

<<<<<<< HEAD
	if d.engineInitCancel != nil {
		close(d.engineInitCancel)
		d.engineInitCancel = nil
	}

	d.engineInit.Wait() // Wait for SQL Engine initialization to conclude

=======
>>>>>>> e72d48d4
	return d.st.Close()
}

// GetName ...
func (d *db) GetName() string {
	return d.name
}

// GetOptions ...
func (d *db) GetOptions() *Options {
	d.mutex.RLock()
	defer d.mutex.RUnlock()

	return d.options
}

func (d *db) AsReplica(asReplica, syncReplication bool, syncAcks int) {
	d.mutex.Lock()
	defer d.mutex.Unlock()

	d.replicaStatesMutex.Lock()
	defer d.replicaStatesMutex.Unlock()

	d.options.replica = asReplica
	d.options.syncAcks = syncAcks
	d.options.syncReplication = syncReplication

	if asReplica {
		d.replicaStates = nil
	} else if syncAcks > 0 {
		d.replicaStates = make(map[uuid]*replicaState, syncAcks)
	}

	d.st.SetExternalCommitAllowance(syncReplication)
}

func (d *db) IsReplica() bool {
	d.mutex.RLock()
	defer d.mutex.RUnlock()

	return d.isReplica()
}

func (d *db) isReplica() bool {
	return d.options.replica
}

func (d *db) IsSyncReplicationEnabled() bool {
	d.mutex.RLock()
	defer d.mutex.RUnlock()

	return d.options.syncReplication
}

func (d *db) SetSyncReplication(enabled bool) {
	d.mutex.Lock()
	defer d.mutex.Unlock()

	d.st.SetExternalCommitAllowance(enabled)

	d.options.syncReplication = enabled
}

func logErr(log logger.Logger, formattedMessage string, err error) error {
	if err != nil {
		log.Errorf(formattedMessage, err)
	}
	return err
}

// CopyCatalog creates a copy of the sql catalog and returns a transaction
// that can be used to commit the copy.
func (d *db) CopyCatalogToTx(ctx context.Context, tx *store.OngoingTx) error {
	// TODO: add document store support for truncation too
	return d.sqlEngine.CopyCatalogToTx(ctx, tx)
}<|MERGE_RESOLUTION|>--- conflicted
+++ resolved
@@ -150,15 +150,8 @@
 type db struct {
 	st *store.ImmuStore
 
-<<<<<<< HEAD
 	sqlEngine      *sql.Engine
 	documentEngine *document.Engine
-
-	engineInitCancel chan (struct{})
-	engineInit       sync.WaitGroup
-=======
-	sqlEngine *sql.Engine
->>>>>>> e72d48d4
 
 	mutex        *instrumentedRWMutex
 	closingMutex sync.Mutex
@@ -226,14 +219,10 @@
 		return nil, err
 	}
 
-<<<<<<< HEAD
 	dbi.documentEngine, err = document.NewEngine(dbi.st, sql.DefaultOptions().WithPrefix([]byte{DocumentPrefix}))
 	if err != nil {
 		return nil, err
 	}
-=======
-	dbi.Logger.Infof("SQL Engine ready for database '%s' {replica = %v}", dbName, op.replica)
->>>>>>> e72d48d4
 
 	txPool, err := dbi.st.NewTxHolderPool(op.readTxPoolSize, false)
 	if err != nil {
@@ -242,49 +231,13 @@
 	dbi.txPool = txPool
 
 	if op.replica {
-<<<<<<< HEAD
 		dbi.sqlEngine.SetMultiDBHandler(multidbHandler)
 		dbi.documentEngine.SetMultiDBHandler(multidbHandler)
 
-=======
->>>>>>> e72d48d4
 		dbi.Logger.Infof("Database '%s' {replica = %v} successfully opened", dbName, op.replica)
 		return dbi, nil
 	}
 
-<<<<<<< HEAD
-	dbi.engineInitCancel = make(chan struct{})
-	dbi.engineInit.Add(1)
-
-	go func() {
-		defer dbi.engineInit.Done()
-
-		dbi.Logger.Infof("Loading SQL Engine for database '%s' {replica = %v}...", dbName, op.replica)
-
-		err := dbi.initSQLEngine(context.Background())
-		if err != nil {
-			dbi.Logger.Errorf("Unable to load SQL Engine for database '%s' {replica = %v}. %v", dbName, op.replica, err)
-			return
-		}
-
-		dbi.sqlEngine.SetMultiDBHandler(multidbHandler)
-
-		dbi.Logger.Infof("SQL Engine ready for database '%s' {replica = %v}", dbName, op.replica)
-
-		dbi.Logger.Infof("Loading document Engine for database '%s' {replica = %v}...", dbName, op.replica)
-
-		err = dbi.initdocumentEngine(context.Background())
-		if err != nil {
-			dbi.Logger.Errorf("Unable to load document Engine for database '%s' {replica = %v}. %v", dbName, op.replica, err)
-			return
-		}
-
-		dbi.documentEngine.SetMultiDBHandler(multidbHandler)
-
-	}()
-
-=======
->>>>>>> e72d48d4
 	dbi.Logger.Infof("Database '%s' {replica = %v} successfully opened", dbName, op.replica)
 
 	return dbi, nil
@@ -306,37 +259,6 @@
 	d.txPool.Release(tx)
 }
 
-<<<<<<< HEAD
-func (d *db) initSQLEngine(ctx context.Context) error {
-	err := d.sqlEngine.SetCurrentDatabase(ctx, dbInstanceName)
-	if err != nil && err != sql.ErrDatabaseDoesNotExist {
-		return err
-	}
-
-	if err == sql.ErrDatabaseDoesNotExist {
-		return fmt.Errorf("automatic SQL initialization of databases created with older versions is now disabled. " +
-			"Please reach out to the immudb maintainers at the Discord channel if you need any assistance")
-	}
-
-	return nil
-}
-
-func (d *db) initdocumentEngine(ctx context.Context) error {
-	err := d.documentEngine.SetCurrentDatabase(ctx, dbInstanceName)
-	if err != nil && err != sql.ErrDatabaseDoesNotExist {
-		return err
-	}
-
-	if err == sql.ErrDatabaseDoesNotExist {
-		return fmt.Errorf("automatic SQL initialization of databases created with older versions is now disabled. " +
-			"Please reach out to the immudb maintainers at the Discord channel if you need any assistance")
-	}
-
-	return nil
-}
-
-=======
->>>>>>> e72d48d4
 // NewDB Creates a new Database along with it's directories and files
 func NewDB(dbName string, multidbHandler sql.MultiDBHandler, op *Options, log logger.Logger) (DB, error) {
 	if dbName == "" {
@@ -390,48 +312,20 @@
 		WithPrefix([]byte{SQLPrefix}).
 		WithMultiDBHandler(multidbHandler)
 
-<<<<<<< HEAD
+	dbi.Logger.Infof("Loading SQL Engine for database '%s' {replica = %v}...", dbName, op.replica)
+
+	dbi.sqlEngine, err = sql.NewEngine(dbi.st, sqlOpts)
+	if err != nil {
+		dbi.Logger.Errorf("Unable to load SQL Engine for database '%s' {replica = %v}. %v", dbName, op.replica, err)
+		return nil, err
+	}
+
 	dbi.documentEngine, err = document.NewEngine(dbi.st, sql.DefaultOptions().WithPrefix([]byte{DocumentPrefix}))
 	if err != nil {
 		return nil, logErr(dbi.Logger, "Unable to open database: %s", err)
 	}
 
-	if !op.replica {
-		// TODO: get rid off this sql initialization
-		_, _, err = dbi.sqlEngine.ExecPreparedStmts(context.Background(), nil, []sql.SQLStmt{&sql.CreateDatabaseStmt{DB: dbInstanceName}}, nil)
-		if err != nil {
-			return nil, logErr(dbi.Logger, "Unable to open database: %s", err)
-		}
-
-		err = dbi.sqlEngine.SetCurrentDatabase(context.Background(), dbInstanceName)
-		if err != nil {
-			return nil, logErr(dbi.Logger, "Unable to open database: %s", err)
-		}
-
-		_, _, err = dbi.documentEngine.ExecPreparedStmts(context.Background(), nil, []sql.SQLStmt{&sql.CreateDatabaseStmt{DB: dbInstanceName}}, nil)
-		if err != nil {
-			return nil, logErr(dbi.Logger, "Unable to open database: %s", err)
-		}
-
-		err = dbi.documentEngine.SetCurrentDatabase(context.Background(), dbInstanceName)
-		if err != nil {
-			return nil, logErr(dbi.Logger, "Unable to open database: %s", err)
-		}
-	}
-
-	dbi.sqlEngine.SetMultiDBHandler(multidbHandler)
-	dbi.documentEngine.SetMultiDBHandler(multidbHandler)
-=======
-	dbi.Logger.Infof("Loading SQL Engine for database '%s' {replica = %v}...", dbName, op.replica)
-
-	dbi.sqlEngine, err = sql.NewEngine(dbi.st, sqlOpts)
-	if err != nil {
-		dbi.Logger.Errorf("Unable to load SQL Engine for database '%s' {replica = %v}. %v", dbName, op.replica, err)
-		return nil, err
-	}
-
 	dbi.Logger.Infof("SQL Engine ready for database '%s' {replica = %v}", dbName, op.replica)
->>>>>>> e72d48d4
 
 	dbi.Logger.Infof("Database '%s' successfully created {replica = %v}", dbName, op.replica)
 
@@ -1692,16 +1586,6 @@
 		}
 	}()
 
-<<<<<<< HEAD
-	if d.engineInitCancel != nil {
-		close(d.engineInitCancel)
-		d.engineInitCancel = nil
-	}
-
-	d.engineInit.Wait() // Wait for SQL Engine initialization to conclude
-
-=======
->>>>>>> e72d48d4
 	return d.st.Close()
 }
 
