--- conflicted
+++ resolved
@@ -153,11 +153,7 @@
 
 		txhdr, err := db.Set(context.Background(), &schema.SetRequest{KVs: kvList})
 		require.NoError(t, err)
-<<<<<<< HEAD
-		require.Equal(t, uint64(b+3), txhdr.Id)
-=======
 		require.Equal(t, uint64(b+1), txhdr.Id)
->>>>>>> e72d48d4
 
 		for i := 0; i < batchSize; i++ {
 			key := []byte(strconv.FormatUint(uint64(i), 10))
@@ -165,11 +161,7 @@
 			entry, err := db.Get(context.Background(), &schema.KeyRequest{Key: key, SinceTx: txhdr.Id})
 			require.NoError(t, err)
 			require.Equal(t, value, entry.Value)
-<<<<<<< HEAD
-			require.Equal(t, uint64(b+3), entry.Tx)
-=======
 			require.Equal(t, uint64(b+1), entry.Tx)
->>>>>>> e72d48d4
 
 			vitem, err := db.VerifiableGet(context.Background(), &schema.VerifiableGetRequest{KeyRequest: &schema.KeyRequest{Key: key}}) //no prev root
 			require.NoError(t, err)
@@ -280,11 +272,7 @@
 
 		idx, err := db.ExecAll(context.Background(), &schema.ExecAllRequest{Operations: atomicOps})
 		require.NoError(t, err)
-<<<<<<< HEAD
-		require.Equal(t, uint64(b+3), idx.Id)
-=======
 		require.Equal(t, uint64(b+1), idx.Id)
->>>>>>> e72d48d4
 	}
 
 	zScanOpt := &schema.ZScanRequest{
@@ -344,11 +332,7 @@
 
 	index, err := db.ExecAll(context.Background(), aOps)
 	require.NoError(t, err)
-<<<<<<< HEAD
-	require.Equal(t, uint64(4), index.Id)
-=======
 	require.Equal(t, uint64(2), index.Id)
->>>>>>> e72d48d4
 
 	list, err := db.ZScan(context.Background(), &schema.ZScanRequest{
 		Set:     []byte(`mySet`),
