/*
Copyright 2022 Codenotary Inc. All rights reserved.

Licensed under the Apache License, Version 2.0 (the "License");
you may not use this file except in compliance with the License.
You may obtain a copy of the License at

	http://www.apache.org/licenses/LICENSE-2.0

Unless required by applicable law or agreed to in writing, software
distributed under the License is distributed on an "AS IS" BASIS,
WITHOUT WARRANTIES OR CONDITIONS OF ANY KIND, either express or implied.
See the License for the specific language governing permissions and
limitations under the License.
*/

package database

import (
	"context"
	"fmt"
	"sort"
	"sync"
	"testing"
	"time"

	"github.com/codenotary/immudb/embedded/store"
	"github.com/codenotary/immudb/pkg/api/schema"
	"github.com/stretchr/testify/assert"
	"github.com/stretchr/testify/require"
)

func encodeOffset(offset int64, vLogID byte) int64 {
	return int64(vLogID)<<56 | offset
}

func decodeOffset(offset int64) (byte, int64) {
	return byte(offset >> 56), offset & ^(0xff << 55)
}

func Test_vlogCompactor_Compact(t *testing.T) {
	entries := []*store.TxEntry{}
	entries = append(entries,
		store.NewTxEntry(nil, nil, 0, [32]byte{0}, encodeOffset(3, 12)),
		store.NewTxEntry(nil, nil, 0, [32]byte{0}, encodeOffset(3, 2)),
		store.NewTxEntry(nil, nil, 0, [32]byte{0}, encodeOffset(2, 1)),
		store.NewTxEntry(nil, nil, 0, [32]byte{0}, encodeOffset(3, 1)),
		store.NewTxEntry(nil, nil, 0, [32]byte{0}, encodeOffset(4, 2)),
		store.NewTxEntry(nil, nil, 0, [32]byte{0}, encodeOffset(1, 3)),
		store.NewTxEntry(nil, nil, 0, [32]byte{0}, encodeOffset(1, 2)),
	)
	sort.Slice(entries, func(i, j int) bool {
		v1, o1 := decodeOffset(entries[i].VOff())
		v2, o2 := decodeOffset(entries[j].VOff())
		if v1 == v2 {
			return o1 < o2
		}
		return v1 < v2
	})

	v, off := decodeOffset(entries[0].VOff())
	assert.Equal(t, v, byte(1))
	assert.Equal(t, int(off), 2)

	v, off = decodeOffset(entries[len(entries)-1].VOff())
	assert.Equal(t, v, byte(12))
	assert.Equal(t, int(off), 3)
}

// Test multiple log with single writer
func Test_vlogCompactor_WithMultipleIO(t *testing.T) {
	rootPath := t.TempDir()

	fileSize := 1024

	options := DefaultOption().WithDBRootPath(rootPath)
	options.storeOpts.WithIndexOptions(options.storeOpts.IndexOpts.WithCompactionThld(2)).WithFileSize(fileSize)
	options.storeOpts.MaxIOConcurrency = 5
	options.storeOpts.MaxConcurrency = 500
	options.storeOpts.VLogCacheSize = 0

	db := makeDbWith(t, "db", options)

	for i := 0; i < 20; i++ {
		kv := &schema.KeyValue{
			Key:   []byte(fmt.Sprintf("key_%d", i)),
			Value: make([]byte, fileSize),
		}
		_, err := db.Set(context.Background(), &schema.SetRequest{KVs: []*schema.KeyValue{kv}})
		require.NoError(t, err)
	}

	deletePointTx := uint64(15)

	hdr, err := db.st.ReadTxHeader(deletePointTx, false, false)
	require.NoError(t, err)

	c := NewVlogTruncator(db)

	require.NoError(t, c.TruncateUptoTx(context.Background(), hdr.ID))

	for i := deletePointTx; i < 20; i++ {
		tx := store.NewTx(db.st.MaxTxEntries(), db.st.MaxKeyLen())

		err = db.st.ReadTx(i, false, tx)
		require.NoError(t, err)

		for _, e := range tx.Entries() {
			_, err := db.st.ReadValue(e)
			require.NoError(t, err)
		}
	}
}

// Test single log with single writer
func Test_vlogCompactor_WithSingleIO(t *testing.T) {
	rootPath := t.TempDir()

	fileSize := 1024

	options := DefaultOption().WithDBRootPath(rootPath)
	options.storeOpts.WithIndexOptions(options.storeOpts.IndexOpts.WithCompactionThld(2)).WithFileSize(fileSize)
	options.storeOpts.MaxIOConcurrency = 1
	options.storeOpts.MaxConcurrency = 500
	options.storeOpts.VLogCacheSize = 0

	db := makeDbWith(t, "db", options)

	for i := 0; i < 20; i++ {
		kv := &schema.KeyValue{
			Key:   []byte(fmt.Sprintf("key_%d", i)),
			Value: make([]byte, fileSize),
		}
		_, err := db.Set(context.Background(), &schema.SetRequest{KVs: []*schema.KeyValue{kv}})
		require.NoError(t, err)
	}

	deletePointTx := uint64(15)

	hdr, err := db.st.ReadTxHeader(deletePointTx, false, false)
	require.NoError(t, err)

	c := NewVlogTruncator(db)

	require.NoError(t, c.TruncateUptoTx(context.Background(), hdr.ID))

	for i := deletePointTx; i < 20; i++ {
		tx := store.NewTx(db.st.MaxTxEntries(), db.st.MaxKeyLen())

		err = db.st.ReadTx(i, false, tx)
		require.NoError(t, err)

		for _, e := range tx.Entries() {
			_, err := db.st.ReadValue(e)
			require.NoError(t, err)
		}
	}

	// ensure earlier transactions are deleted
	for i := uint64(5); i > 0; i-- {
		tx := store.NewTx(db.st.MaxTxEntries(), db.st.MaxKeyLen())

		err = db.st.ReadTx(i, false, tx)
		require.NoError(t, err)

		for _, e := range tx.Entries() {
			_, err := db.st.ReadValue(e)
			require.Error(t, err)
		}
	}
}

// Test single log with concurrent writers
func Test_vlogCompactor_WithConcurrentWritersOnSingleIO(t *testing.T) {
	rootPath := t.TempDir()

	fileSize := 1024

	options := DefaultOption().WithDBRootPath(rootPath)
	options.storeOpts.WithIndexOptions(options.storeOpts.IndexOpts.WithCompactionThld(2)).WithFileSize(fileSize)
	options.storeOpts.MaxIOConcurrency = 1
	options.storeOpts.MaxConcurrency = 500
	options.storeOpts.VLogCacheSize = 0

	db := makeDbWith(t, "db", options)

	wg := sync.WaitGroup{}

	for i := 1; i <= 3; i++ {
		wg.Add(1)

		go func(j int) {
			defer wg.Done()

			for k := 1*(j-1)*10 + 1; k < (j*10)+1; k++ {
				kv := &schema.KeyValue{
					Key:   []byte(fmt.Sprintf("key_%d", k)),
					Value: make([]byte, fileSize),
				}
				_, err := db.Set(context.Background(), &schema.SetRequest{KVs: []*schema.KeyValue{kv}})
				require.NoError(t, err)
			}
		}(i)
	}

	wg.Wait()

	deletePointTx := uint64(15)

	hdr, err := db.st.ReadTxHeader(deletePointTx, false, false)
	require.NoError(t, err)

	c := NewVlogTruncator(db)

	require.NoError(t, c.TruncateUptoTx(context.Background(), hdr.ID))

	for i := deletePointTx; i <= 30; i++ {
		tx := store.NewTx(db.st.MaxTxEntries(), db.st.MaxKeyLen())

		err = db.st.ReadTx(i, false, tx)
		require.NoError(t, err)

		for _, e := range tx.Entries() {
			_, err := db.st.ReadValue(e)
			require.NoError(t, err)
		}
	}

	// ensure earlier transactions are deleted
	for i := uint64(5); i > 0; i-- {
		tx := store.NewTx(db.st.MaxTxEntries(), db.st.MaxKeyLen())

		err = db.st.ReadTx(i, false, tx)
		require.NoError(t, err)

		for _, e := range tx.Entries() {
			_, err := db.st.ReadValue(e)
			require.Error(t, err)
		}
	}
}

func Test_newTruncatorMetrics(t *testing.T) {
	type args struct {
		db string
	}
	tests := []struct {
		name string
		args args
	}{
		{
			name: "with default registerer",
			args: args{
				db: "foo",
			},
		},
	}
	for _, tt := range tests {
		t.Run(tt.name, func(t *testing.T) {
			ti := time.Now()
			r := newTruncatorMetrics(tt.args.db)
			r.ran.Inc()
			r.duration.Observe(time.Since(ti).Seconds())
		})
	}
}

func Test_vlogCompactor_Plan(t *testing.T) {
	rootPath := t.TempDir()

	fileSize := 1024

	options := DefaultOption().WithDBRootPath(rootPath)
	options.storeOpts.WithIndexOptions(options.storeOpts.IndexOpts.WithCompactionThld(2)).WithFileSize(fileSize)
	options.storeOpts.MaxIOConcurrency = 1
	options.storeOpts.VLogCacheSize = 0

	db := makeDbWith(t, "db", options)

	var queryTime time.Time
	for i := 2; i <= 20; i++ {
		kv := &schema.KeyValue{
			Key:   []byte(fmt.Sprintf("key_%d", i)),
			Value: make([]byte, fileSize),
		}
		_, err := db.Set(context.Background(), &schema.SetRequest{KVs: []*schema.KeyValue{kv}})
		require.NoError(t, err)
		if i == 10 {
			queryTime = time.Now()
		}
	}

	c := NewVlogTruncator(db)

	hdr, err := c.Plan(context.Background(), queryTime)
	require.NoError(t, err)
	require.LessOrEqual(t, time.Unix(hdr.Ts, 0), queryTime)
}

func setupCommonTest(t *testing.T) *db {
	rootPath := t.TempDir()

	options := DefaultOption().WithDBRootPath(rootPath)
	options.storeOpts.WithIndexOptions(options.storeOpts.IndexOpts.WithCompactionThld(2)).WithFileSize(1024)
	options.storeOpts.VLogCacheSize = 0

	db := makeDbWith(t, "db1", options)
	return db
}

func Test_vlogCompactor_with_sql(t *testing.T) {
	db := setupCommonTest(t)

	exec := func(t *testing.T, stmt string) {
		_, ctx, err := db.SQLExec(context.Background(), nil, &schema.SQLExecRequest{Sql: stmt})
		require.NoError(t, err)
		require.Len(t, ctx, 1)
	}

	query := func(t *testing.T, stmt string, expectedRows int) {
		res, err := db.SQLQuery(context.Background(), nil, &schema.SQLQueryRequest{Sql: stmt})
		require.NoError(t, err)
		require.NoError(t, err)
		require.Len(t, res.Rows, expectedRows)
	}

	// create a new table
	exec(t, "CREATE TABLE table1 (id INTEGER AUTO_INCREMENT, name VARCHAR[50], amount INTEGER, PRIMARY KEY id)")
	exec(t, "CREATE UNIQUE INDEX ON table1 (name)")
	exec(t, "CREATE UNIQUE INDEX ON table1 (name, amount)")

	// insert some data
	var deleteUptoTx *schema.TxHeader
	for i := 1; i <= 5; i++ {
		var err error
		kv := &schema.KeyValue{
			Key:   []byte(fmt.Sprintf("key_%d", i)),
			Value: make([]byte, 1024),
		}
		deleteUptoTx, err = db.Set(context.Background(), &schema.SetRequest{KVs: []*schema.KeyValue{kv}})
		require.NoError(t, err)
	}

	// alter table to add a new column
	t.Run("alter table and add data", func(t *testing.T) {
		exec(t, "ALTER TABLE table1 ADD COLUMN surname VARCHAR")
		exec(t, "INSERT INTO table1(name, surname, amount) VALUES('Foo', 'Bar', 0)")
		exec(t, "INSERT INTO table1(name, surname, amount) VALUES('Fin', 'Baz', 0)")
	})

	// delete txns in the store upto a certain txn
	t.Run("succeed truncating sql catalog", func(t *testing.T) {
		lastCommitTx := db.st.LastCommittedTxID()
		hdr, err := db.st.ReadTxHeader(deleteUptoTx.Id, false, false)
		require.NoError(t, err)

		c := NewVlogTruncator(db)

		require.NoError(t, c.TruncateUptoTx(context.Background(), hdr.ID))

		// should add an extra transaction with catalogue
		require.Equal(t, lastCommitTx+1, db.st.LastCommittedTxID())
	})

	t.Run("verify transaction committed post truncation has truncation header", func(t *testing.T) {
		lastCommitTx := db.st.LastCommittedTxID()

		hdr, err := db.st.ReadTxHeader(lastCommitTx, false, false)
		require.NoError(t, err)
		require.NotNil(t, hdr.Metadata)
		require.True(t, hdr.Metadata.HasTruncatedTxID())

		truncatedTxId, err := hdr.Metadata.GetTruncatedTxID()
		require.NoError(t, err)
		require.Equal(t, deleteUptoTx.Id, truncatedTxId)
	})

	committedTxPostTruncation := make([]*schema.TxHeader, 0, 5)
	// add more data in table post truncation
	t.Run("succeed in adding data post truncation", func(t *testing.T) {
		// add sql data
		exec(t, "INSERT INTO table1(name, surname, amount) VALUES('John', 'Doe', 0)")
		exec(t, "INSERT INTO table1(name, surname, amount) VALUES('Smith', 'John', 0)")

		// add KV data
		for i := 6; i <= 10; i++ {
			kv := &schema.KeyValue{
				Key:   []byte(fmt.Sprintf("key_%d", i)),
				Value: make([]byte, 1024),
			}
			hdr, err := db.Set(context.Background(), &schema.SetRequest{KVs: []*schema.KeyValue{kv}})
			require.NoError(t, err)

			committedTxPostTruncation = append(committedTxPostTruncation, hdr)
		}
	})

	// check if can query the table with new catalogue
	t.Run("succeed loading catalog from latest schema", func(t *testing.T) {
		query(t, "SELECT * FROM table1", 4)
	})

	t.Run("succeed reading KV data post truncation", func(t *testing.T) {
		for _, v := range committedTxPostTruncation {
			tx := store.NewTx(db.st.MaxTxEntries(), db.st.MaxKeyLen())

			err := db.st.ReadTx(v.Id, false, tx)
			require.NoError(t, err)

			for _, e := range tx.Entries() {
				val, err := db.st.ReadValue(e)
				require.NoError(t, err)
				require.NotNil(t, val)
			}
		}
	})
}

func Test_vlogCompactor_without_data(t *testing.T) {
	rootPath := t.TempDir()

	fileSize := 1024

	options := DefaultOption().WithDBRootPath(rootPath)
	options.storeOpts.WithIndexOptions(options.storeOpts.IndexOpts.WithCompactionThld(2)).WithFileSize(fileSize)
	options.storeOpts.MaxIOConcurrency = 1
	options.storeOpts.VLogCacheSize = 0

	db := makeDbWith(t, "db", options)

<<<<<<< HEAD
	require.Equal(t, uint64(2), db.st.LastCommittedTxID())
=======
	db.Set(context.Background(), &schema.SetRequest{KVs: []*schema.KeyValue{{Key: []byte("key1")}}})
	require.Equal(t, uint64(1), db.st.LastCommittedTxID())
>>>>>>> e72d48d4

	deletePointTx := uint64(1)

	hdr, err := db.st.ReadTxHeader(deletePointTx, false, false)
	require.NoError(t, err)

	c := NewVlogTruncator(db)

	require.NoError(t, c.TruncateUptoTx(context.Background(), hdr.ID))

	expectedCommitTx := uint64(3)
	// ensure that a transaction is added for the sql catalog commit
	require.Equal(t, expectedCommitTx, db.st.LastCommittedTxID())

	// verify that the transaction added for the sql catalog commit has the truncation header
	hdr, err = db.st.ReadTxHeader(expectedCommitTx, false, false)
	require.NoError(t, err)
	require.NotNil(t, hdr.Metadata)
	require.True(t, hdr.Metadata.HasTruncatedTxID())

	// verify using the ReadTx API that the transaction added for the sql catalog commit has the truncation header
	ptx := store.NewTx(db.st.MaxTxEntries(), db.st.MaxKeyLen())
	err = db.st.ReadTx(expectedCommitTx, false, ptx)
	require.NoError(t, err)
	require.True(t, ptx.Header().Metadata.HasTruncatedTxID())
}

func Test_vlogCompactor_with_multiple_truncates(t *testing.T) {
	db := setupCommonTest(t)

	exec := func(t *testing.T, stmt string) {
		_, ctx, err := db.SQLExec(context.Background(), nil, &schema.SQLExecRequest{Sql: stmt})
		require.NoError(t, err)
		require.Len(t, ctx, 1)
	}

	query := func(t *testing.T, stmt string, expectedRows int) {
		res, err := db.SQLQuery(context.Background(), nil, &schema.SQLQueryRequest{Sql: stmt})
		require.NoError(t, err)
		require.NoError(t, err)
		require.Len(t, res.Rows, expectedRows)
	}

	verify := func(t *testing.T, txID uint64) {
		lastCommitTx := db.st.LastCommittedTxID()

		hdr, err := db.st.ReadTxHeader(lastCommitTx, false, false)
		require.NoError(t, err)
		require.NotNil(t, hdr.Metadata)
		require.True(t, hdr.Metadata.HasTruncatedTxID())

		truncatedTxId, err := hdr.Metadata.GetTruncatedTxID()
		require.NoError(t, err)
		require.Equal(t, txID, truncatedTxId)
	}

	// create a new table
	exec(t, "CREATE TABLE table1 (id INTEGER AUTO_INCREMENT, name VARCHAR[50], amount INTEGER, PRIMARY KEY id)")
	exec(t, "CREATE UNIQUE INDEX ON table1 (name)")
	exec(t, "CREATE UNIQUE INDEX ON table1 (name, amount)")
	exec(t, "ALTER TABLE table1 ADD COLUMN surname VARCHAR")

	t.Run("succeed truncating sql catalog", func(t *testing.T) {
		lastCommitTx := db.st.LastCommittedTxID()

		hdr, err := db.st.ReadTxHeader(lastCommitTx, false, false)
		require.NoError(t, err)

		c := NewVlogTruncator(db)

		require.NoError(t, c.TruncateUptoTx(context.Background(), hdr.ID))

		// should add an extra transaction with catalogue
		require.Equal(t, lastCommitTx+1, db.st.LastCommittedTxID())
		verify(t, hdr.ID)
	})

	t.Run("succeed loading catalog from latest schema", func(t *testing.T) {
		query(t, "SELECT * FROM table1", 0)
	})

	// insert some data
	var deleteUptoTx *schema.TxHeader
	for i := 1; i <= 5; i++ {
		var err error
		kv := &schema.KeyValue{
			Key:   []byte(fmt.Sprintf("key_%d", i)),
			Value: []byte(fmt.Sprintf("val_%d", i)),
		}
		deleteUptoTx, err = db.Set(context.Background(), &schema.SetRequest{KVs: []*schema.KeyValue{kv}})
		require.NoError(t, err)
	}

	// delete txns in the store upto a certain txn
	t.Run("succeed truncating sql catalog again", func(t *testing.T) {
		lastCommitTx := db.st.LastCommittedTxID()

		hdr, err := db.st.ReadTxHeader(deleteUptoTx.Id, false, false)
		require.NoError(t, err)

		c := NewVlogTruncator(db)

		require.NoError(t, c.TruncateUptoTx(context.Background(), hdr.ID))

		// should add an extra transaction with catalogue
		require.Equal(t, lastCommitTx+1, db.st.LastCommittedTxID())
		verify(t, hdr.ID)
	})

	t.Run("insert sql transaction", func(t *testing.T) {
		exec(t, "INSERT INTO table1(name, surname, amount) VALUES('Foo', 'Bar', 0)")
		exec(t, "INSERT INTO table1(name, surname, amount) VALUES('Fin', 'Baz', 0)")
	})

	// check if can query the table with new catalogue
	t.Run("succeed loading catalog from latest schema", func(t *testing.T) {
		query(t, "SELECT * FROM table1", 2)
	})
}

func Test_vlogCompactor_for_read_conflict(t *testing.T) {
	rootPath := t.TempDir()

	fileSize := 1024

	options := DefaultOption().WithDBRootPath(rootPath)
	options.storeOpts.WithFileSize(fileSize)
	options.storeOpts.VLogCacheSize = 0

	db := makeDbWith(t, "db", options)
<<<<<<< HEAD
	require.Equal(t, uint64(2), db.st.LastCommittedTxID())
=======
	require.Equal(t, uint64(0), db.st.LastCommittedTxID())
>>>>>>> e72d48d4

	for i := 1; i <= 10; i++ {
		kv := &schema.KeyValue{
			Key:   []byte(fmt.Sprintf("key_%d", i)),
			Value: make([]byte, fileSize),
		}
		_, err := db.Set(context.Background(), &schema.SetRequest{KVs: []*schema.KeyValue{kv}})
		require.NoError(t, err)
	}

	once := sync.Once{}
	doneTruncateCh := make(chan bool)
	startWritesCh := make(chan bool)
	doneWritesCh := make(chan bool)
	go func() {
		for i := 11; i <= 40; i++ {
			kv := &schema.KeyValue{
				Key:   []byte(fmt.Sprintf("key_%d", i)),
				Value: make([]byte, fileSize),
			}
			_, err := db.Set(context.Background(), &schema.SetRequest{KVs: []*schema.KeyValue{kv}})
			once.Do(func() {
				close(startWritesCh)
			})
			require.NoError(t, err)
		}
		close(doneWritesCh)
	}()

	go func() {
		<-startWritesCh

		deletePointTx := uint64(5)

		hdr, err := db.st.ReadTxHeader(deletePointTx, false, false)
		require.NoError(t, err)

		c := NewVlogTruncator(db)

		require.NoError(t, c.TruncateUptoTx(context.Background(), hdr.ID))

		close(doneTruncateCh)
	}()

	<-doneWritesCh
	<-doneTruncateCh
}<|MERGE_RESOLUTION|>--- conflicted
+++ resolved
@@ -428,12 +428,8 @@
 
 	db := makeDbWith(t, "db", options)
 
-<<<<<<< HEAD
-	require.Equal(t, uint64(2), db.st.LastCommittedTxID())
-=======
 	db.Set(context.Background(), &schema.SetRequest{KVs: []*schema.KeyValue{{Key: []byte("key1")}}})
 	require.Equal(t, uint64(1), db.st.LastCommittedTxID())
->>>>>>> e72d48d4
 
 	deletePointTx := uint64(1)
 
@@ -564,11 +560,7 @@
 	options.storeOpts.VLogCacheSize = 0
 
 	db := makeDbWith(t, "db", options)
-<<<<<<< HEAD
-	require.Equal(t, uint64(2), db.st.LastCommittedTxID())
-=======
 	require.Equal(t, uint64(0), db.st.LastCommittedTxID())
->>>>>>> e72d48d4
 
 	for i := 1; i <= 10; i++ {
 		kv := &schema.KeyValue{
