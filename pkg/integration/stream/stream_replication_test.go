/*
Copyright 2022 Codenotary Inc. All rights reserved.

Licensed under the Apache License, Version 2.0 (the "License");
you may not use this file except in compliance with the License.
You may obtain a copy of the License at

	http://www.apache.org/licenses/LICENSE-2.0

Unless required by applicable law or agreed to in writing, software
distributed under the License is distributed on an "AS IS" BASIS,
WITHOUT WARRANTIES OR CONDITIONS OF ANY KIND, either express or implied.
See the License for the specific language governing permissions and
limitations under the License.
*/

package integration

import (
	"context"
	"io"
	"strconv"
	"testing"

	"github.com/codenotary/immudb/pkg/api/schema"
	ic "github.com/codenotary/immudb/pkg/client"
	"github.com/codenotary/immudb/pkg/server"
	"github.com/codenotary/immudb/pkg/server/servertest"
	"github.com/stretchr/testify/require"
	"google.golang.org/grpc"
	"google.golang.org/grpc/credentials/insecure"
	"google.golang.org/grpc/metadata"
)

func TestImmuClient_ExportAndReplicateTx(t *testing.T) {
	options := server.DefaultOptions().WithDir(t.TempDir())
	bs := servertest.NewBufconnServer(options)

	bs.Start()
	defer bs.Stop()

	cliOpts := ic.
		DefaultOptions().
		WithDir(t.TempDir()).
		WithDialOptions([]grpc.DialOption{grpc.WithContextDialer(bs.Dialer), grpc.WithTransportCredentials(insecure.NewCredentials())})

	client := ic.NewClient().WithOptions(cliOpts)

	err := client.OpenSession(context.Background(), []byte(`immudb`), []byte(`immudb`), "defaultdb")
	require.NoError(t, err)

	defer client.CloseSession(context.Background())

	_, err = client.ExportTx(context.Background(), nil)
	require.Equal(t, ic.ErrIllegalArguments, err)

	hdr, err := client.Set(context.Background(), []byte("key1"), []byte("value1"))
	require.NoError(t, err)

	_, err = client.CreateDatabaseV2(context.Background(), "replicateddb", &schema.DatabaseNullableSettings{
		ReplicationSettings: &schema.ReplicationNullableSettings{
			Replica: &schema.NullableBool{Value: true},
		},
	})
	require.NoError(t, err)

	rclient := ic.NewClient().WithOptions(cliOpts)

	err = rclient.OpenSession(context.Background(), []byte(`immudb`), []byte(`immudb`), "replicateddb")
	require.NoError(t, err)

	defer rclient.CloseSession(context.Background())

	rmd := metadata.Pairs(
		"skip-integrity-check", strconv.FormatBool(true),
		"wait-for-indexing", strconv.FormatBool(false),
	)
	rctx := metadata.NewOutgoingContext(context.Background(), rmd)

<<<<<<< HEAD
	for i := uint64(1); i <= 3; i++ {
=======
	for i := uint64(1); i <= hdr.Id; i++ {
>>>>>>> e72d48d4
		exportTxStream, err := client.ExportTx(context.Background(), &schema.ExportTxRequest{
			Tx:                 i,
			SkipIntegrityCheck: true,
		})
		require.NoError(t, err)

		replicateTxStream, err := rclient.ReplicateTx(rctx)
		require.NoError(t, err)

		for {
			txChunk, err := exportTxStream.Recv()
			if err == io.EOF {
				break
			}
			require.NoError(t, err)

			err = replicateTxStream.Send(txChunk)
			require.NoError(t, err)
		}

		hdr, err := replicateTxStream.CloseAndRecv()
		require.NoError(t, err)
		require.Equal(t, i, hdr.Id)
	}

	replicatedEntry, err := rclient.GetAt(rctx, []byte("key1"), hdr.Id)
	require.NoError(t, err)
	require.Equal(t, []byte("value1"), replicatedEntry.Value)
	require.Equal(t, hdr.Id, replicatedEntry.Tx)

	err = client.CloseSession(context.Background())
	require.NoError(t, err)

	_, err = client.ExportTx(context.Background(), &schema.ExportTxRequest{Tx: 1})
	require.Equal(t, ic.ErrNotConnected, err)

	err = rclient.CloseSession(context.Background())
	require.NoError(t, err)

	_, err = rclient.ReplicateTx(rctx)
	require.Equal(t, ic.ErrNotConnected, err)
}<|MERGE_RESOLUTION|>--- conflicted
+++ resolved
@@ -77,11 +77,7 @@
 	)
 	rctx := metadata.NewOutgoingContext(context.Background(), rmd)
 
-<<<<<<< HEAD
-	for i := uint64(1); i <= 3; i++ {
-=======
 	for i := uint64(1); i <= hdr.Id; i++ {
->>>>>>> e72d48d4
 		exportTxStream, err := client.ExportTx(context.Background(), &schema.ExportTxRequest{
 			Tx:                 i,
 			SkipIntegrityCheck: true,
